--- conflicted
+++ resolved
@@ -77,11 +77,6 @@
 
 use yaml_rust::YamlLoader;
 
-<<<<<<< HEAD
-const SERVER_VERSION: &str = "0.2.2";
-
-=======
->>>>>>> 3959d7ba
 const MESSAGE: Token = Token(0);
 const STATUS: Token = Token(1);
 
