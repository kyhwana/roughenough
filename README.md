--- conflicted
+++ resolved
@@ -157,20 +157,9 @@
 
 Use Ctrl-C or `kill` the process.
 
-<<<<<<< HEAD
-```yaml
-interface: 127.0.0.1
-port: 8686
-seed: f61075c988feb9cb700a4a6a3291bfbc9cab11b9c9eca8c802468eb38a43d7d3
-batch_size: 64
-secondsoffset: 666
-```
-=======
->>>>>>> bdf087db
 
 ## Optional Features
 
-<<<<<<< HEAD
 * **`interface`** - IP address or interface name for listening to client requests
 * **`port`** - UDP port to listen for requests
 * **`seed`** - A 32-byte hexadecimal value used to generate the server's long-term 
@@ -180,7 +169,6 @@
                    in a batch are used to build a Merkle tree, the root of which
                    is signed.
 * **`secondsoffset`** - The number of seconds off the hosts actual time to respond with
-=======
 Roughenough has two opt-in (disabled by default) features that are enabled either 
 A) via a config setting, or B) at compile-time.
 
@@ -189,7 +177,6 @@
 * [Key Management System (KMS) support](doc/OPTIONAL-FEATURES.md#key-management-system-kms-support)
   to protect the long-term server identity using envelope encryption and 
   AWS or Google KMS.
->>>>>>> bdf087db
 
 See [OPTIONAL-FEATURES.md](doc/OPTIONAL-FEATURES.md) for details and instructions
 how to enable and use.
